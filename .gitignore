--- conflicted
+++ resolved
@@ -41,7 +41,7 @@
 # Installer logs
 pip-log.txt
 pip-delete-this-directory.txt
-a
+
 # Unit test / coverage reports
 htmlcov/
 .tox/
@@ -140,13 +140,10 @@
 
 # End of https://www.toptal.com/developers/gitignore/api/python
 .vscode/settings.json
-<<<<<<< HEAD
-
-# PyCharm .idea
-.idea
-=======
 .DS_Store
 biovec/
 graphein/
 pytorch3d/
->>>>>>> 8fb9a821
+
+# PyCharm .idea
+.idea